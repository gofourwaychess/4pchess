#ifndef _PLAYER_H_
#define _PLAYER_H_

#include <atomic>
#include <chrono>
#include <memory>
#include <optional>
#include <tuple>
#include <unordered_map>
#include <utility>
#include <vector>

#include "board.h"
#include "transposition_table.h"

namespace chess {

constexpr int kMateValue = 1000000'00;  // mate value (centipawns)

class PVInfo {
 public:
  PVInfo() = default;

  const std::optional<Move>& GetBestMove() const { return best_move_; }
  std::shared_ptr<PVInfo> GetChild() const { return child_; }
  void SetBestMove(Move move) { best_move_ = std::move(move); }
  void SetChild(std::shared_ptr<PVInfo> child) { child_ = std::move(child); }
  int GetDepth() const;

  std::shared_ptr<PVInfo> Copy() const;

 private:
  std::optional<Move> best_move_ = std::nullopt;
  std::shared_ptr<PVInfo> child_ = nullptr;
};

constexpr size_t kTranspositionTableSize = 2'000'000;
constexpr int kMaxPly = 300;
constexpr int kKillersPerPly = 3;

struct PlayerOptions {
  bool enable_move_order = true;
  bool enable_move_order_checks = true;
  bool enable_history_heuristic = true;
  bool enable_mobility_evaluation = true;
  bool pvs = true;
  bool enable_killers = true;
  bool enable_king_safety = true;
  bool enable_pawn_shield = true;
  bool enable_attacking_king_zone = true;
  bool enable_transposition_table = true;
  bool enable_check_extensions = true;
  bool enable_piece_imbalance = true;
  bool enable_lazy_eval = true;
  bool enable_piece_activation = true;
  bool enable_counter_move_heuristic = true;

  bool enable_late_move_reduction = true;
  bool enable_late_move_pruning =   true;
  bool enable_null_move_pruning =   true;

  bool enable_multithreading = true;
  int num_threads = 12;

  // generic test change
  bool test = false;

  bool enable_piece_square_table = false;

  size_t transposition_table_size = kTranspositionTableSize;
  std::optional<int> max_search_depth;
};

struct Stack {
  Move killers[2];
  bool tt_pv = false;
  int move_count = 0;
};

enum NodeType {
  NonPV,
  PV,
  Root,
};

constexpr size_t kBufferPartitionSize = 300; // number of elements per buffer partition
constexpr size_t kBufferNumPartitions = 200; // number of recursive calls

// Manages state of worker threads during search
class ThreadState {
 public:
  ThreadState(
      PlayerOptions options, const Board& board, const PVInfo& pv_info);
  Board& GetBoard() { return board_; }
  Move* GetNextMoveBufferPartition();
  void ReleaseMoveBufferPartition();
  int* NActivated() { return n_activated_; }
  int* TotalMoves() { return total_moves_; }
  PVInfo& GetPVInfo() { return pv_info_; }
  void ResetHistoryHeuristic();

  ~ThreadState();

  // https://www.chessprogramming.org/History_Heuristic
  // (from_row, from_col, to_row, to_col)
  int history_heuristic[14][14][14][14];

 private:
  PlayerOptions options_;
  Board board_;
  PVInfo pv_info_;

  // Buffer used to store moves per node.
  // Each node generates up to `partition_size` moves, and there
  Move* move_buffer_ = nullptr;
  // Id within move_buffer_
  size_t buffer_id_ = 0;

  int n_activated_[4] = {0, 0, 0, 0};
  int total_moves_[4] = {0, 0, 0, 0};

};

class AlphaBetaPlayer {
 public:
  AlphaBetaPlayer(
      std::optional<PlayerOptions> options = std::nullopt);
  std::optional<std::tuple<int, std::optional<Move>, int>> MakeMove(
      Board& board,
      std::optional<std::chrono::milliseconds> time_limit = std::nullopt,
      int max_depth = 20);
  int Evaluate(ThreadState& thread_state, bool maximizing_player,
      int alpha = -kMateValue, int beta = kMateValue);
  void CancelEvaluation() { canceled_ = true; }
  // NOTE: Should wait until evaluation is done before resetting this to true.
  void SetCanceled(bool canceled) { canceled_ = canceled; }
  //bool IsCanceled() { return canceled_.load(); }
  bool IsCanceled() { return canceled_; }
  const PVInfo& GetPVInfo() const { return pv_info_; }

  std::optional<std::tuple<int, std::optional<Move>>> Search(
      Stack* ss,
      NodeType node_type,
      ThreadState& thread_state,
      int ply,
      int depth,
      int alpha,
      int beta,
      bool maximizing_player,
      int expanded,
      const std::optional<std::chrono::time_point<std::chrono::system_clock>>& deadline,
      PVInfo& pv_info,
      int null_moves = 0,
      bool isCutNode = false);

  int64_t GetNumEvaluations() { return num_nodes_; }
  int64_t GetNumCacheHits() { return num_cache_hits_; }
  int64_t GetNumNullMovesTried() { return num_null_moves_tried_; }
  int64_t GetNumNullMovesPruned() { return num_null_moves_pruned_; }
  int64_t GetNumFutilityMovesPruned() { return num_futility_moves_pruned_; }
  int64_t GetNumLmrSearches() { return num_lmr_searches_; }
  int64_t GetNumLmrResearches() { return num_lmr_researches_; }
  int64_t GetNumSingularExtensionSearches() {
    return num_singular_extension_searches_;
  }
  int64_t GetNumSingularExtensions() {
    return num_singular_extensions_;
  }
  int64_t GetNumLateMovesPruned() { return num_lm_pruned_; }
  int64_t GetNumFailHighReductions() { return num_fail_high_reductions_; }
  int64_t GetNumCheckExtensions() { return num_check_extensions_; }
  int64_t GetNumLazyEval() { return num_lazy_eval_; }

  void EnableDebug(bool enable) { enable_debug_ = enable; }
  int Reduction(int depth, int move_number) const;

 private:

  std::optional<std::tuple<int, std::optional<Move>, int>>
    MakeMoveSingleThread(
      ThreadState& state,
      std::optional<std::chrono::time_point<std::chrono::system_clock>> deadline,
      int max_depth = 20);

  void ResetMobilityScores(ThreadState& thread_state);
  void UpdateQuietStats(Stack* ss, const Move& move);
  void UpdateMobilityEvaluation(ThreadState& thread_state, Player turn);
  bool HasShield(Board& board, PlayerColor color, const BoardLocation& king_loc);
  bool OnBackRank(const BoardLocation& king_loc);

  int64_t num_nodes_ = 0; // debugging
  int64_t num_quiescence_nodes_ = 0;
  int64_t num_cache_hits_ = 0;
  int64_t num_null_moves_tried_ = 0;
  int64_t num_null_moves_pruned_ = 0;
  int64_t num_futility_moves_pruned_ = 0;
  int64_t num_lmr_searches_ = 0;
  int64_t num_lmr_researches_ = 0;
  int64_t num_singular_extension_searches_ = 0;
  int64_t num_singular_extensions_ = 0;
  int64_t num_lm_pruned_ = 0;
  int64_t num_fail_high_reductions_ = 0;
  int64_t num_check_extensions_ = 0;
  int64_t num_lazy_eval_ = 0;

  bool canceled_ = false;
  int piece_evaluations_[6];
  int piece_move_order_scores_[6];
  PlayerOptions options_;
  int location_evaluations_[14][14];

  //HashTableEntry* hash_table_ = nullptr;
  std::unique_ptr<TranspositionTable> transposition_table_;
  PVInfo pv_info_;

  bool enable_debug_ = false;

  // https://www.chessprogramming.org/History_Heuristic
  // (from_row, from_col, to_row, to_col)
<<<<<<< HEAD
  //int history_heuristic_[14][14][14][14];
=======
  int history_heuristic_[14][14][14][14];
  // https://www.chessprogramming.org/Countermove_Heuristic
  // (from_row, from_col, to_row, to_col)
  //Move counter_moves_[14][14][14][14];
  Move* counter_moves_ = nullptr;
>>>>>>> 29b63704
  int reductions_[kMaxPly];

  // For evaluation
  int king_attack_weight_[30];
  int king_attacker_values_[6];
  // color x piece type x row x col
  int piece_square_table_[4][6][14][14];
  // number of moves a piece needs to have to be considered active
  int piece_activation_threshold_[7];

  int searching_[kMaxPly][1000];
};

}  // namespace chess

#endif  // _PLAYER_H_<|MERGE_RESOLUTION|>--- conflicted
+++ resolved
@@ -104,6 +104,9 @@
   // https://www.chessprogramming.org/History_Heuristic
   // (from_row, from_col, to_row, to_col)
   int history_heuristic[14][14][14][14];
+  // https://www.chessprogramming.org/Countermove_Heuristic
+  // (from_row, from_col, to_row, to_col)
+  Move* counter_moves = nullptr;
 
  private:
   PlayerOptions options_;
@@ -215,17 +218,6 @@
 
   bool enable_debug_ = false;
 
-  // https://www.chessprogramming.org/History_Heuristic
-  // (from_row, from_col, to_row, to_col)
-<<<<<<< HEAD
-  //int history_heuristic_[14][14][14][14];
-=======
-  int history_heuristic_[14][14][14][14];
-  // https://www.chessprogramming.org/Countermove_Heuristic
-  // (from_row, from_col, to_row, to_col)
-  //Move counter_moves_[14][14][14][14];
-  Move* counter_moves_ = nullptr;
->>>>>>> 29b63704
   int reductions_[kMaxPly];
 
   // For evaluation
