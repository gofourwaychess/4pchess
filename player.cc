--- conflicted
+++ resolved
@@ -177,18 +177,18 @@
     piece_activation_threshold_[ROOK] = 5;
   }
 
-  counter_moves_ = new Move[14*14*14*14];
 }
 
 ThreadState::ThreadState(
     PlayerOptions options, const Board& board, const PVInfo& pv_info)
   : options_(options), board_(board), pv_info_(pv_info) {
   move_buffer_ = new Move[kBufferPartitionSize * kBufferNumPartitions];
+  counter_moves = new Move[14*14*14*14];
 }
 
 ThreadState::~ThreadState() {
   delete[] move_buffer_;
-  delete[] counter_moves_;
+  delete[] counter_moves;
 }
 
 Move* ThreadState::GetNextMoveBufferPartition() {
@@ -359,12 +359,8 @@
     piece_move_order_scores_,
     options_.enable_move_order_checks,
     moves,
-<<<<<<< HEAD
-    kBufferPartitionSize);
-=======
-    buffer_partition_size_,
-    counter_moves_);
->>>>>>> 29b63704
+    kBufferPartitionSize,
+    thread_state.counter_moves);
 
   bool has_legal_moves = false;
   int move_count = 0;
@@ -574,9 +570,7 @@
             [to.GetRow()][to.GetCol()] += (1 << depth);
         }
         if (options_.enable_counter_move_heuristic) {
-//          counter_moves_[from.GetRow()][from.GetCol()]
-//            [to.GetRow()][to.GetCol()] = move;
-          counter_moves_[from.GetRow()*14*14*14 + from.GetCol()*14*14
+          thread_state.counter_moves[from.GetRow()*14*14*14 + from.GetCol()*14*14
             + to.GetRow()*14 + to.GetCol()] = move;
         }
       }
